import type { CodegenOptions } from './options'
import {
  type ArrayExpression,
  type AssignmentExpression,
  type CacheExpression,
  type CallExpression,
  type CommentNode,
  type CompoundExpressionNode,
  type ConditionalExpression,
  type ExpressionNode,
  type FunctionExpression,
  type IfStatement,
  type InterpolationNode,
  type JSChildNode,
  NodeTypes,
  type ObjectExpression,
  type Position,
  type ReturnStatement,
  type RootNode,
  type SSRCodegenNode,
  type SequenceExpression,
  type SimpleExpressionNode,
  type TemplateChildNode,
  type TemplateLiteral,
  type TextNode,
  type VNodeCall,
  getVNodeBlockHelper,
  getVNodeHelper,
  locStub,
} from './ast'
import { SourceMapGenerator } from 'source-map-js'
import {
  advancePositionWithMutation,
  assert,
  isSimpleIdentifier,
  toValidAssetId,
} from './utils'
import {
  PatchFlagNames,
  type PatchFlags,
  isArray,
  isString,
  isSymbol,
} from '@vue/shared'
import {
  CREATE_COMMENT,
  CREATE_ELEMENT_VNODE,
  CREATE_STATIC,
  CREATE_TEXT,
  CREATE_VNODE,
  OPEN_BLOCK,
  RESOLVE_COMPONENT,
  RESOLVE_DIRECTIVE,
  RESOLVE_FILTER,
  SET_BLOCK_TRACKING,
  TO_DISPLAY_STRING,
  WITH_CTX,
  WITH_DIRECTIVES,
  helperNameMap,
} from './runtimeHelpers'
import type { ImportItem } from './transform'

/**
 * The `SourceMapGenerator` type from `source-map-js` is a bit incomplete as it
 * misses `toJSON()`. We also need to add types for internal properties which we
 * need to access for better performance.
 *
 * Since TS 5.3, dts generation starts to strangely include broken triple slash
 * references for source-map-js, so we are inlining all source map related types
 * here to to workaround that.
 */
export interface CodegenSourceMapGenerator {
  setSourceContent(sourceFile: string, sourceContent: string): void
  // SourceMapGenerator has this method but the types do not include it
  toJSON(): RawSourceMap
  _sources: Set<string>
  _names: Set<string>
  _mappings: {
    add(mapping: MappingItem): void
  }
}

export interface RawSourceMap {
  file?: string
  sourceRoot?: string
  version: string
  sources: string[]
  names: string[]
  sourcesContent?: string[]
  mappings: string
}

interface MappingItem {
  source: string
  generatedLine: number
  generatedColumn: number
  originalLine: number
  originalColumn: number
  name: string | null
}

const PURE_ANNOTATION = `/*#__PURE__*/`

const aliasHelper = (s: symbol) => `${helperNameMap[s]}: _${helperNameMap[s]}`

type CodegenNode = TemplateChildNode | JSChildNode | SSRCodegenNode

export interface CodegenResult {
  code: string
  preamble: string
  ast: RootNode
  map?: RawSourceMap
}

enum NewlineType {
  Start = 0,
  End = -1,
  None = -2,
  Unknown = -3,
}

export interface CodegenContext
  extends Omit<Required<CodegenOptions>, 'bindingMetadata' | 'inline'> {
  source: string
  code: string
  line: number
  column: number
  offset: number
  indentLevel: number
  pure: boolean
  map?: CodegenSourceMapGenerator
  helper(key: symbol): string
  push(code: string, newlineIndex?: number, node?: CodegenNode): void
  indent(): void
  deindent(withoutNewLine?: boolean): void
  newline(): void
}

function createCodegenContext(
  ast: RootNode,
  {
    mode = 'function',
    prefixIdentifiers = mode === 'module',
    sourceMap = false,
    filename = `template.vue.html`,
    scopeId = null,
    optimizeImports = false,
    runtimeGlobalName = `Vue`,
    runtimeModuleName = `vue`,
    ssrRuntimeModuleName = 'vue/server-renderer',
    ssr = false,
    isTS = false,
    inSSR = false,
  }: CodegenOptions,
): CodegenContext {
  const context: CodegenContext = {
    mode,
    prefixIdentifiers,
    sourceMap,
    filename,
    scopeId,
    optimizeImports,
    runtimeGlobalName,
    runtimeModuleName,
    ssrRuntimeModuleName,
    ssr,
    isTS,
    inSSR,
    source: ast.source,
    code: ``,
    column: 1,
    line: 1,
    offset: 0,
    indentLevel: 0,
    pure: false,
    map: undefined,
    helper(key) {
      return `_${helperNameMap[key]}`
    },
    push(code, newlineIndex = NewlineType.None, node) {
      context.code += code
      if (!__BROWSER__ && context.map) {
        if (node) {
          let name
          if (node.type === NodeTypes.SIMPLE_EXPRESSION && !node.isStatic) {
            const content = node.content.replace(/^_ctx\./, '')
            if (content !== node.content && isSimpleIdentifier(content)) {
              name = content
            }
          }
          addMapping(node.loc.start, name)
        }
        if (newlineIndex === NewlineType.Unknown) {
          // multiple newlines, full iteration
          advancePositionWithMutation(context, code)
        } else {
          // fast paths
          context.offset += code.length
          if (newlineIndex === NewlineType.None) {
            // no newlines; fast path to avoid newline detection
            if (__TEST__ && code.includes('\n')) {
              throw new Error(
                `CodegenContext.push() called newlineIndex: none, but contains` +
                  `newlines: ${code.replace(/\n/g, '\\n')}`,
              )
            }
            context.column += code.length
          } else {
            // single newline at known index
            if (newlineIndex === NewlineType.End) {
              newlineIndex = code.length - 1
            }
            if (
              __TEST__ &&
              (code.charAt(newlineIndex) !== '\n' ||
                code.slice(0, newlineIndex).includes('\n') ||
                code.slice(newlineIndex + 1).includes('\n'))
            ) {
              throw new Error(
                `CodegenContext.push() called with newlineIndex: ${newlineIndex} ` +
                  `but does not conform: ${code.replace(/\n/g, '\\n')}`,
              )
            }
            context.line++
            context.column = code.length - newlineIndex
          }
        }
        if (node && node.loc !== locStub) {
          addMapping(node.loc.end)
        }
      }
    },
    indent() {
      newline(++context.indentLevel)
    },
    deindent(withoutNewLine = false) {
      if (withoutNewLine) {
        --context.indentLevel
      } else {
        newline(--context.indentLevel)
      }
    },
    newline() {
      newline(context.indentLevel)
    },
  }

  function newline(n: number) {
    context.push('\n' + `  `.repeat(n), NewlineType.Start)
  }

  function addMapping(loc: Position, name: string | null = null) {
    // we use the private property to directly add the mapping
    // because the addMapping() implementation in source-map-js has a bunch of
    // unnecessary arg and validation checks that are pure overhead in our case.
    const { _names, _mappings } = context.map!
    if (name !== null && !_names.has(name)) _names.add(name)
    _mappings.add({
      originalLine: loc.line,
      originalColumn: loc.column - 1, // source-map column is 0 based
      generatedLine: context.line,
      generatedColumn: context.column - 1,
      source: filename,
      name,
    })
  }

  if (!__BROWSER__ && sourceMap) {
    // lazy require source-map implementation, only in non-browser builds
    context.map =
      new SourceMapGenerator() as unknown as CodegenSourceMapGenerator
    context.map.setSourceContent(filename, context.source)
    context.map._sources.add(filename)
  }

  return context
}

export function generate(
  ast: RootNode,
  options: CodegenOptions & {
    onContextCreated?: (context: CodegenContext) => void
  } = {},
): CodegenResult {
  const context = createCodegenContext(ast, options)
  if (options.onContextCreated) options.onContextCreated(context)
  const {
    mode,
    push,
    prefixIdentifiers,
    indent,
    deindent,
    newline,
    scopeId,
    ssr,
  } = context

  const helpers = Array.from(ast.helpers)
  const hasHelpers = helpers.length > 0
  const useWithBlock = !prefixIdentifiers && mode !== 'module'
  const genScopeId = !__BROWSER__ && scopeId != null && mode === 'module'
  const isSetupInlined = !__BROWSER__ && !!options.inline

  // preambles
  // in setup() inline mode, the preamble is generated in a sub context
  // and returned separately.
  const preambleContext = isSetupInlined
    ? createCodegenContext(ast, options)
    : context
  if (!__BROWSER__ && mode === 'module') {
    genModulePreamble(ast, preambleContext, genScopeId, isSetupInlined)
  } else {
    genFunctionPreamble(ast, preambleContext)
  }
  // enter render function
  const functionName = ssr ? `ssrRender` : `render`
  const args = ssr ? ['_ctx', '_push', '_parent', '_attrs'] : ['_ctx', '_cache']
  if (!__BROWSER__ && options.bindingMetadata && !options.inline) {
    // binding optimization args
    args.push('$props', '$setup', '$data', '$options')
  }
  const signature =
    !__BROWSER__ && options.isTS
      ? args.map(arg => `${arg}: any`).join(',')
      : args.join(', ')

  if (isSetupInlined) {
    push(`(${signature}) => {`)
  } else {
    push(`function ${functionName}(${signature}) {`)
  }
  indent()

  if (useWithBlock) {
    push(`with (_ctx) {`)
    indent()
    // function mode const declarations should be inside with block
    // also they should be renamed to avoid collision with user properties
    if (hasHelpers) {
      push(
        `const { ${helpers.map(aliasHelper).join(', ')} } = _Vue\n`,
        NewlineType.End,
      )
      newline()
    }
  }

  // generate asset resolution statements
  if (ast.components.length) {
    genAssets(ast.components, 'component', context)
    if (ast.directives.length || ast.temps > 0) {
      newline()
    }
  }
  if (ast.directives.length) {
    genAssets(ast.directives, 'directive', context)
    if (ast.temps > 0) {
      newline()
    }
  }
  if (__COMPAT__ && ast.filters && ast.filters.length) {
    newline()
    genAssets(ast.filters, 'filter', context)
    newline()
  }

  if (ast.temps > 0) {
    push(`let `)
    for (let i = 0; i < ast.temps; i++) {
      push(`${i > 0 ? `, ` : ``}_temp${i}`)
    }
  }
  if (ast.components.length || ast.directives.length || ast.temps) {
    push(`\n`, NewlineType.Start)
    newline()
  }

  // generate the VNode tree expression
  if (!ssr) {
    push(`return `)
  }
  if (ast.codegenNode) {
    genNode(ast.codegenNode, context)
  } else {
    push(`null`)
  }

  if (useWithBlock) {
    deindent()
    push(`}`)
  }

  deindent()
  push(`}`)

  return {
    ast,
    code: context.code,
    preamble: isSetupInlined ? preambleContext.code : ``,
    map: context.map ? context.map.toJSON() : undefined,
  }
}

function genFunctionPreamble(ast: RootNode, context: CodegenContext) {
  const {
    ssr,
    prefixIdentifiers,
    push,
    newline,
    runtimeModuleName,
    runtimeGlobalName,
    ssrRuntimeModuleName,
  } = context
  const VueBinding =
    !__BROWSER__ && ssr
      ? `require(${JSON.stringify(runtimeModuleName)})`
      : runtimeGlobalName
  // Generate const declaration for helpers
  // In prefix mode, we place the const declaration at top so it's done
  // only once; But if we not prefixing, we place the declaration inside the
  // with block so it doesn't incur the `in` check cost for every helper access.
  const helpers = Array.from(ast.helpers)
  if (helpers.length > 0) {
    if (!__BROWSER__ && prefixIdentifiers) {
      push(
        `const { ${helpers.map(aliasHelper).join(', ')} } = ${VueBinding}\n`,
        NewlineType.End,
      )
    } else {
      // "with" mode.
      // save Vue in a separate variable to avoid collision
      push(`const _Vue = ${VueBinding}\n`, NewlineType.End)
      // in "with" mode, helpers are declared inside the with block to avoid
      // has check cost, but hoists are lifted out of the function - we need
      // to provide the helper here.
      if (ast.hoists.length) {
        const staticHelpers = [
          CREATE_VNODE,
          CREATE_ELEMENT_VNODE,
          CREATE_COMMENT,
          CREATE_TEXT,
          CREATE_STATIC,
        ]
          .filter(helper => helpers.includes(helper))
          .map(aliasHelper)
          .join(', ')
        push(`const { ${staticHelpers} } = _Vue\n`, NewlineType.End)
      }
    }
  }
  // generate variables for ssr helpers
  if (!__BROWSER__ && ast.ssrHelpers && ast.ssrHelpers.length) {
    // ssr guarantees prefixIdentifier: true
    push(
      `const { ${ast.ssrHelpers
        .map(aliasHelper)
        .join(', ')} } = require("${ssrRuntimeModuleName}")\n`,
      NewlineType.End,
    )
  }
  genHoists(ast.hoists, context)
  newline()
  push(`return `)
}

function genModulePreamble(
  ast: RootNode,
  context: CodegenContext,
  genScopeId: boolean,
  inline?: boolean,
) {
  const {
    push,
    newline,
    optimizeImports,
    runtimeModuleName,
    ssrRuntimeModuleName,
  } = context

  // generate import statements for helpers
  if (ast.helpers.size) {
    const helpers = Array.from(ast.helpers)
    if (optimizeImports) {
      // when bundled with webpack with code-split, calling an import binding
      // as a function leads to it being wrapped with `Object(a.b)` or `(0,a.b)`,
      // incurring both payload size increase and potential perf overhead.
      // therefore we assign the imports to variables (which is a constant ~50b
      // cost per-component instead of scaling with template size)
      push(
        `import { ${helpers
          .map(s => helperNameMap[s])
          .join(', ')} } from ${JSON.stringify(runtimeModuleName)}\n`,
        NewlineType.End,
      )
      push(
        `\n// Binding optimization for webpack code-split\nconst ${helpers
          .map(s => `_${helperNameMap[s]} = ${helperNameMap[s]}`)
          .join(', ')}\n`,
        NewlineType.End,
      )
    } else {
      push(
        `import { ${helpers
          .map(s => `${helperNameMap[s]} as _${helperNameMap[s]}`)
          .join(', ')} } from ${JSON.stringify(runtimeModuleName)}\n`,
        NewlineType.End,
      )
    }
  }

  if (ast.ssrHelpers && ast.ssrHelpers.length) {
    push(
      `import { ${ast.ssrHelpers
        .map(s => `${helperNameMap[s]} as _${helperNameMap[s]}`)
        .join(', ')} } from "${ssrRuntimeModuleName}"\n`,
      NewlineType.End,
    )
  }

  if (ast.imports.length) {
    genImports(ast.imports, context)
    newline()
  }

  genHoists(ast.hoists, context)
  newline()

  if (!inline) {
    push(`export `)
  }
}

function genAssets(
  assets: string[],
  type: 'component' | 'directive' | 'filter',
  { helper, push, newline, isTS }: CodegenContext,
) {
  const resolver = helper(
    __COMPAT__ && type === 'filter'
      ? RESOLVE_FILTER
      : type === 'component'
        ? RESOLVE_COMPONENT
        : RESOLVE_DIRECTIVE,
  )
  for (let i = 0; i < assets.length; i++) {
    let id = assets[i]
    // potential component implicit self-reference inferred from SFC filename
    const maybeSelfReference = id.endsWith('__self')
    if (maybeSelfReference) {
      id = id.slice(0, -6)
    }
    push(
      `const ${toValidAssetId(id, type)} = ${resolver}(${JSON.stringify(id)}${
        maybeSelfReference ? `, true` : ``
      })${isTS ? `!` : ``}`,
    )
    if (i < assets.length - 1) {
      newline()
    }
  }
}

function genHoists(hoists: (JSChildNode | null)[], context: CodegenContext) {
  if (!hoists.length) {
    return
  }
  context.pure = true
  const { push, newline } = context
  newline()

  for (let i = 0; i < hoists.length; i++) {
    const exp = hoists[i]
    if (exp) {
      push(`const _hoisted_${i + 1} = `)
      genNode(exp, context)
      newline()
    }
  }

  context.pure = false
}

function genImports(importsOptions: ImportItem[], context: CodegenContext) {
  if (!importsOptions.length) {
    return
  }
  importsOptions.forEach(imports => {
    context.push(`import `)
    genNode(imports.exp, context)
    context.push(` from '${imports.path}'`)
    context.newline()
  })
}

function isText(n: string | CodegenNode) {
  return (
    isString(n) ||
    n.type === NodeTypes.SIMPLE_EXPRESSION ||
    n.type === NodeTypes.TEXT ||
    n.type === NodeTypes.INTERPOLATION ||
    n.type === NodeTypes.COMPOUND_EXPRESSION
  )
}

function genNodeListAsArray(
  nodes: (string | CodegenNode | TemplateChildNode[])[],
  context: CodegenContext,
) {
  const multilines =
    nodes.length > 3 ||
    ((!__BROWSER__ || __DEV__) && nodes.some(n => isArray(n) || !isText(n)))
  context.push(`[`)
  multilines && context.indent()
  genNodeList(nodes, context, multilines)
  multilines && context.deindent()
  context.push(`]`)
}

function genNodeList(
  nodes: (string | symbol | CodegenNode | TemplateChildNode[])[],
  context: CodegenContext,
  multilines: boolean = false,
  comma: boolean = true,
) {
  const { push, newline } = context
  for (let i = 0; i < nodes.length; i++) {
    const node = nodes[i]
    if (isString(node)) {
      push(node, NewlineType.Unknown)
    } else if (isArray(node)) {
      genNodeListAsArray(node, context)
    } else {
      genNode(node, context)
    }
    if (i < nodes.length - 1) {
      if (multilines) {
        comma && push(',')
        newline()
      } else {
        comma && push(', ')
      }
    }
  }
}

function genNode(node: CodegenNode | symbol | string, context: CodegenContext) {
  if (isString(node)) {
    context.push(node, NewlineType.Unknown)
    return
  }
  if (isSymbol(node)) {
    context.push(context.helper(node))
    return
  }
  switch (node.type) {
    case NodeTypes.ELEMENT:
    case NodeTypes.IF:
    case NodeTypes.FOR:
      __DEV__ &&
        assert(
          node.codegenNode != null,
          `Codegen node is missing for element/if/for node. ` +
            `Apply appropriate transforms first.`,
        )
      genNode(node.codegenNode!, context)
      break
    case NodeTypes.TEXT:
      genText(node, context)
      break
    case NodeTypes.SIMPLE_EXPRESSION:
      genExpression(node, context)
      break
    case NodeTypes.INTERPOLATION:
      genInterpolation(node, context)
      break
    case NodeTypes.TEXT_CALL:
      genNode(node.codegenNode, context)
      break
    case NodeTypes.COMPOUND_EXPRESSION:
      genCompoundExpression(node, context)
      break
    case NodeTypes.COMMENT:
      genComment(node, context)
      break
    case NodeTypes.VNODE_CALL:
      genVNodeCall(node, context)
      break

    case NodeTypes.JS_CALL_EXPRESSION:
      genCallExpression(node, context)
      break
    case NodeTypes.JS_OBJECT_EXPRESSION:
      genObjectExpression(node, context)
      break
    case NodeTypes.JS_ARRAY_EXPRESSION:
      genArrayExpression(node, context)
      break
    case NodeTypes.JS_FUNCTION_EXPRESSION:
      genFunctionExpression(node, context)
      break
    case NodeTypes.JS_CONDITIONAL_EXPRESSION:
      genConditionalExpression(node, context)
      break
    case NodeTypes.JS_CACHE_EXPRESSION:
      genCacheExpression(node, context)
      break
    case NodeTypes.JS_BLOCK_STATEMENT:
      genNodeList(node.body, context, true, false)
      break

    // SSR only types
    case NodeTypes.JS_TEMPLATE_LITERAL:
      !__BROWSER__ && genTemplateLiteral(node, context)
      break
    case NodeTypes.JS_IF_STATEMENT:
      !__BROWSER__ && genIfStatement(node, context)
      break
    case NodeTypes.JS_ASSIGNMENT_EXPRESSION:
      !__BROWSER__ && genAssignmentExpression(node, context)
      break
    case NodeTypes.JS_SEQUENCE_EXPRESSION:
      !__BROWSER__ && genSequenceExpression(node, context)
      break
    case NodeTypes.JS_RETURN_STATEMENT:
      !__BROWSER__ && genReturnStatement(node, context)
      break

    /* istanbul ignore next */
    case NodeTypes.IF_BRANCH:
      // noop
      break
    default:
      if (__DEV__) {
        assert(false, `unhandled codegen node type: ${(node as any).type}`)
        // make sure we exhaust all possible types
        const exhaustiveCheck: never = node
        return exhaustiveCheck
      }
  }
}

function genText(
  node: TextNode | SimpleExpressionNode,
  context: CodegenContext,
) {
  context.push(JSON.stringify(node.content), NewlineType.Unknown, node)
}

function genExpression(node: SimpleExpressionNode, context: CodegenContext) {
  const { content, isStatic } = node
  context.push(
    isStatic ? JSON.stringify(content) : content,
    NewlineType.Unknown,
    node,
  )
}

function genInterpolation(node: InterpolationNode, context: CodegenContext) {
  const { push, helper, pure } = context
  if (pure) push(PURE_ANNOTATION)
  push(`${helper(TO_DISPLAY_STRING)}(`)
  genNode(node.content, context)
  push(`)`)
}

function genCompoundExpression(
  node: CompoundExpressionNode,
  context: CodegenContext,
) {
  for (let i = 0; i < node.children!.length; i++) {
    const child = node.children![i]
    if (isString(child)) {
      context.push(child, NewlineType.Unknown)
    } else {
      genNode(child, context)
    }
  }
}

function genExpressionAsPropertyKey(
  node: ExpressionNode,
  context: CodegenContext,
) {
  const { push } = context
  if (node.type === NodeTypes.COMPOUND_EXPRESSION) {
    push(`[`)
    genCompoundExpression(node, context)
    push(`]`)
  } else if (node.isStatic) {
    // only quote keys if necessary
    const text = isSimpleIdentifier(node.content)
      ? node.content
      : JSON.stringify(node.content)
    push(text, NewlineType.None, node)
  } else {
    push(`[${node.content}]`, NewlineType.Unknown, node)
  }
}

function genComment(node: CommentNode, context: CodegenContext) {
  const { push, helper, pure } = context
  if (pure) {
    push(PURE_ANNOTATION)
  }
  push(
    `${helper(CREATE_COMMENT)}(${JSON.stringify(node.content)})`,
    NewlineType.Unknown,
    node,
  )
}

function genVNodeCall(node: VNodeCall, context: CodegenContext) {
  const { push, helper, pure } = context
  const {
    tag,
    props,
    children,
    patchFlag,
    dynamicProps,
    directives,
    isBlock,
    disableTracking,
    isComponent,
  } = node

  // add dev annotations to patch flags
  let patchFlagString
  if (patchFlag) {
    if (__DEV__) {
      if (patchFlag < 0) {
        // special flags (negative and mutually exclusive)
        patchFlagString = patchFlag + ` /* ${PatchFlagNames[patchFlag]} */`
      } else {
        // bitwise flags
        const flagNames = Object.keys(PatchFlagNames)
          .map(Number)
          .filter(n => n > 0 && patchFlag & n)
          .map(n => PatchFlagNames[n as PatchFlags])
          .join(`, `)
        patchFlagString = patchFlag + ` /* ${flagNames} */`
      }
    } else {
      patchFlagString = String(patchFlag)
    }
  }

  if (directives) {
    push(helper(WITH_DIRECTIVES) + `(`)
  }
  if (isBlock) {
    push(`(${helper(OPEN_BLOCK)}(${disableTracking ? `true` : ``}), `)
  }
  if (pure) {
    push(PURE_ANNOTATION)
  }
  const callHelper: symbol = isBlock
    ? getVNodeBlockHelper(context.inSSR, isComponent)
    : getVNodeHelper(context.inSSR, isComponent)
  push(helper(callHelper) + `(`, NewlineType.None, node)
  genNodeList(
    genNullableArgs([tag, props, children, patchFlagString, dynamicProps]),
    context,
  )
  push(`)`)
  if (isBlock) {
    push(`)`)
  }
  if (directives) {
    push(`, `)
    genNode(directives, context)
    push(`)`)
  }
}

function genNullableArgs(args: any[]): CallExpression['arguments'] {
  let i = args.length
  while (i--) {
    if (args[i] != null) break
  }
  return args.slice(0, i + 1).map(arg => arg || `null`)
}

// JavaScript
function genCallExpression(node: CallExpression, context: CodegenContext) {
  const { push, helper, pure } = context
  const callee = isString(node.callee) ? node.callee : helper(node.callee)
  if (pure) {
    push(PURE_ANNOTATION)
  }
  push(callee + `(`, NewlineType.None, node)
  genNodeList(node.arguments, context)
  push(`)`)
}

function genObjectExpression(node: ObjectExpression, context: CodegenContext) {
  const { push, indent, deindent, newline } = context
  const { properties } = node
  if (!properties.length) {
    push(`{}`, NewlineType.None, node)
    return
  }
  const multilines =
    properties.length > 1 ||
    ((!__BROWSER__ || __DEV__) &&
      properties.some(p => p.value.type !== NodeTypes.SIMPLE_EXPRESSION))
  push(multilines ? `{` : `{ `)
  multilines && indent()
  for (let i = 0; i < properties.length; i++) {
    const { key, value } = properties[i]
    // key
    genExpressionAsPropertyKey(key, context)
    push(`: `)
    // value
    genNode(value, context)
    if (i < properties.length - 1) {
      // will only reach this if it's multilines
      push(`,`)
      newline()
    }
  }
  multilines && deindent()
  push(multilines ? `}` : ` }`)
}

function genArrayExpression(node: ArrayExpression, context: CodegenContext) {
  genNodeListAsArray(node.elements as CodegenNode[], context)
}

function genFunctionExpression(
  node: FunctionExpression,
  context: CodegenContext,
) {
  const { push, indent, deindent } = context
  const { params, returns, body, newline, isSlot } = node
  if (isSlot) {
    // wrap slot functions with owner context
    push(`_${helperNameMap[WITH_CTX]}(`)
  }
  push(`(`, NewlineType.None, node)
  if (isArray(params)) {
    genNodeList(params, context)
  } else if (params) {
    genNode(params, context)
  }
  push(`) => `)
  if (newline || body) {
    push(`{`)
    indent()
  }
  if (returns) {
    if (newline) {
      push(`return `)
    }
    if (isArray(returns)) {
      genNodeListAsArray(returns, context)
    } else {
      genNode(returns, context)
    }
  } else if (body) {
    genNode(body, context)
  }
  if (newline || body) {
    deindent()
    push(`}`)
  }
  if (isSlot) {
    if (__COMPAT__ && node.isNonScopedSlot) {
      push(`, undefined, true`)
    }
    push(`)`)
  }
}

function genConditionalExpression(
  node: ConditionalExpression,
  context: CodegenContext,
) {
  const { test, consequent, alternate, newline: needNewline } = node
  const { push, indent, deindent, newline } = context
  if (test.type === NodeTypes.SIMPLE_EXPRESSION) {
    const needsParens = !isSimpleIdentifier(test.content)
    needsParens && push(`(`)
    genExpression(test, context)
    needsParens && push(`)`)
  } else {
    push(`(`)
    genNode(test, context)
    push(`)`)
  }
  needNewline && indent()
  context.indentLevel++
  needNewline || push(` `)
  push(`? `)
  genNode(consequent, context)
  context.indentLevel--
  needNewline && newline()
  needNewline || push(` `)
  push(`: `)
  const isNested = alternate.type === NodeTypes.JS_CONDITIONAL_EXPRESSION
  if (!isNested) {
    context.indentLevel++
  }
  genNode(alternate, context)
  if (!isNested) {
    context.indentLevel--
  }
  needNewline && deindent(true /* without newline */)
}

function genCacheExpression(node: CacheExpression, context: CodegenContext) {
  const { push, helper, indent, deindent, newline } = context
  const { needPauseTracking, needArraySpread } = node
  if (needArraySpread) {
    push(`[...(`)
  }
  push(`_cache[${node.index}] || (`)
<<<<<<< HEAD
  if (needPauseTracking) {
=======
  if (node.isVOnce) {
>>>>>>> fd5c001e
    indent()
    push(`${helper(SET_BLOCK_TRACKING)}(-1),`)
    newline()
    push(`(`)
  }
  push(`_cache[${node.index}] = `)
  genNode(node.value, context)
<<<<<<< HEAD
  if (needPauseTracking) {
    push(`,`)
=======
  if (node.isVOnce) {
    push(`).cacheIndex = ${node.index},`)
>>>>>>> fd5c001e
    newline()
    push(`${helper(SET_BLOCK_TRACKING)}(1),`)
    newline()
    push(`_cache[${node.index}]`)
    deindent()
  }
  push(`)`)
  if (needArraySpread) {
    push(`)]`)
  }
}

function genTemplateLiteral(node: TemplateLiteral, context: CodegenContext) {
  const { push, indent, deindent } = context
  push('`')
  const l = node.elements.length
  const multilines = l > 3
  for (let i = 0; i < l; i++) {
    const e = node.elements[i]
    if (isString(e)) {
      push(e.replace(/(`|\$|\\)/g, '\\$1'), NewlineType.Unknown)
    } else {
      push('${')
      if (multilines) indent()
      genNode(e, context)
      if (multilines) deindent()
      push('}')
    }
  }
  push('`')
}

function genIfStatement(node: IfStatement, context: CodegenContext) {
  const { push, indent, deindent } = context
  const { test, consequent, alternate } = node
  push(`if (`)
  genNode(test, context)
  push(`) {`)
  indent()
  genNode(consequent, context)
  deindent()
  push(`}`)
  if (alternate) {
    push(` else `)
    if (alternate.type === NodeTypes.JS_IF_STATEMENT) {
      genIfStatement(alternate, context)
    } else {
      push(`{`)
      indent()
      genNode(alternate, context)
      deindent()
      push(`}`)
    }
  }
}

function genAssignmentExpression(
  node: AssignmentExpression,
  context: CodegenContext,
) {
  genNode(node.left, context)
  context.push(` = `)
  genNode(node.right, context)
}

function genSequenceExpression(
  node: SequenceExpression,
  context: CodegenContext,
) {
  context.push(`(`)
  genNodeList(node.expressions, context)
  context.push(`)`)
}

function genReturnStatement(
  { returns }: ReturnStatement,
  context: CodegenContext,
) {
  context.push(`return `)
  if (isArray(returns)) {
    genNodeListAsArray(returns, context)
  } else {
    genNode(returns, context)
  }
}<|MERGE_RESOLUTION|>--- conflicted
+++ resolved
@@ -1014,11 +1014,7 @@
     push(`[...(`)
   }
   push(`_cache[${node.index}] || (`)
-<<<<<<< HEAD
   if (needPauseTracking) {
-=======
-  if (node.isVOnce) {
->>>>>>> fd5c001e
     indent()
     push(`${helper(SET_BLOCK_TRACKING)}(-1),`)
     newline()
@@ -1026,13 +1022,8 @@
   }
   push(`_cache[${node.index}] = `)
   genNode(node.value, context)
-<<<<<<< HEAD
   if (needPauseTracking) {
-    push(`,`)
-=======
-  if (node.isVOnce) {
     push(`).cacheIndex = ${node.index},`)
->>>>>>> fd5c001e
     newline()
     push(`${helper(SET_BLOCK_TRACKING)}(1),`)
     newline()
