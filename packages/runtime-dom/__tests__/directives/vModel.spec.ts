import {
  type VNode,
  defineComponent,
  h,
  nextTick,
  ref,
  render,
  vModelDynamic,
  withDirectives,
} from '@vue/runtime-dom'

const triggerEvent = (type: string, el: Element) => {
  const event = new Event(type)
  el.dispatchEvent(event)
}

const withVModel = (node: VNode, arg: any, mods?: any) =>
  withDirectives(node, [[vModelDynamic, arg, '', mods]])

const setValue = function (this: any, value: any) {
  this.value = value
}

let root: any

beforeEach(() => {
  root = document.createElement('div') as any
})

describe('vModel', () => {
  it('should work with text input', async () => {
    const manualListener = vi.fn()
    const component = defineComponent({
      data() {
        return { value: null }
      },
      render() {
        return [
          withVModel(
            h('input', {
              'onUpdate:modelValue': setValue.bind(this),
              onInput: () => {
                manualListener(data.value)
              },
            }),
            this.value,
          ),
        ]
      },
    })
    render(h(component), root)

    const input = root.querySelector('input')!
    const data = root._vnode.component.data
    expect(input.value).toEqual('')

    input.value = 'foo'
    triggerEvent('input', input)
    await nextTick()
    expect(data.value).toEqual('foo')
    // #1931
    expect(manualListener).toHaveBeenCalledWith('foo')

    data.value = 'bar'
    await nextTick()
    expect(input.value).toEqual('bar')

    data.value = undefined
    await nextTick()
    expect(input.value).toEqual('')
  })

  it('should work with number input', async () => {
    const component = defineComponent({
      data() {
        return { value: null }
      },
      render() {
        return [
          withVModel(
            h('input', {
              type: 'number',
              'onUpdate:modelValue': setValue.bind(this),
            }),
            this.value,
          ),
        ]
      },
    })
    render(h(component), root)

    const input = root.querySelector('input')!
    const data = root._vnode.component.data
    expect(input.value).toEqual('')
    expect(input.type).toEqual('number')

    input.value = 1
    triggerEvent('input', input)
    await nextTick()
    expect(typeof data.value).toEqual('number')
    expect(data.value).toEqual(1)
  })

  // #7003
  it('should work with number input and be able to update rendering correctly', async () => {
    const setValue1 = function (this: any, value: any) {
      this.value1 = value
    }
    const setValue2 = function (this: any, value: any) {
      this.value2 = value
    }
    const component = defineComponent({
      data() {
        return { value1: 1.002, value2: 1.002 }
      },
      render() {
        return [
          withVModel(
            h('input', {
              id: 'input_num1',
              type: 'number',
              'onUpdate:modelValue': setValue1.bind(this),
            }),
            this.value1,
          ),
          withVModel(
            h('input', {
              id: 'input_num2',
              type: 'number',
              'onUpdate:modelValue': setValue2.bind(this),
            }),
            this.value2,
          ),
        ]
      },
    })
    render(h(component), root)
    const data = root._vnode.component.data

    const inputNum1 = root.querySelector('#input_num1')!
    expect(inputNum1.value).toBe('1.002')

    const inputNum2 = root.querySelector('#input_num2')!
    expect(inputNum2.value).toBe('1.002')

    inputNum1.value = '1.00'
    triggerEvent('input', inputNum1)
    await nextTick()
    expect(data.value1).toBe(1)

    inputNum2.value = '1.00'
    triggerEvent('input', inputNum2)
    await nextTick()
    expect(data.value2).toBe(1)

    expect(inputNum1.value).toBe('1.00')
  })

  it('should work with multiple listeners', async () => {
    const spy = vi.fn()
    const component = defineComponent({
      data() {
        return { value: null }
      },
      render() {
        return [
          withVModel(
            h('input', {
              'onUpdate:modelValue': [setValue.bind(this), spy],
            }),
            this.value,
          ),
        ]
      },
    })
    render(h(component), root)

    const input = root.querySelector('input')!
    const data = root._vnode.component.data

    input.value = 'foo'
    triggerEvent('input', input)
    await nextTick()
    expect(data.value).toEqual('foo')
    expect(spy).toHaveBeenCalledWith('foo')
  })

  it('should work with updated listeners', async () => {
    const spy1 = vi.fn()
    const spy2 = vi.fn()
    const toggle = ref(true)

    const component = defineComponent({
      render() {
        return [
          withVModel(
            h('input', {
              'onUpdate:modelValue': toggle.value ? spy1 : spy2,
            }),
            'foo',
          ),
        ]
      },
    })
    render(h(component), root)

    const input = root.querySelector('input')!

    input.value = 'foo'
    triggerEvent('input', input)
    await nextTick()
    expect(spy1).toHaveBeenCalledWith('foo')

    // update listener
    toggle.value = false
    await nextTick()

    input.value = 'bar'
    triggerEvent('input', input)
    await nextTick()
    expect(spy1).not.toHaveBeenCalledWith('bar')
    expect(spy2).toHaveBeenCalledWith('bar')
  })

  it('should work with textarea', async () => {
    const component = defineComponent({
      data() {
        return { value: null }
      },
      render() {
        return [
          withVModel(
            h('textarea', {
              'onUpdate:modelValue': setValue.bind(this),
            }),
            this.value,
          ),
        ]
      },
    })
    render(h(component), root)

    const input = root.querySelector('textarea')
    const data = root._vnode.component.data

    input.value = 'foo'
    triggerEvent('input', input)
    await nextTick()
    expect(data.value).toEqual('foo')

    data.value = 'bar'
    await nextTick()
    expect(input.value).toEqual('bar')
  })

  it('should support modifiers', async () => {
    const component = defineComponent({
      data() {
        return { number: null, trim: null, lazy: null, trimNumber: null }
      },
      render() {
        return [
          withVModel(
            h('input', {
              class: 'number',
              'onUpdate:modelValue': (val: any) => {
                this.number = val
              },
            }),
            this.number,
            {
              number: true,
            },
          ),
          withVModel(
            h('input', {
              class: 'trim',
              'onUpdate:modelValue': (val: any) => {
                this.trim = val
              },
            }),
            this.trim,
            {
              trim: true,
            },
          ),
          withVModel(
            h('input', {
              class: 'trim-number',
              'onUpdate:modelValue': (val: any) => {
                this.trimNumber = val
              },
            }),
            this.trimNumber,
            {
              trim: true,
              number: true,
            },
          ),
          withVModel(
            h('input', {
              class: 'lazy',
              'onUpdate:modelValue': (val: any) => {
                this.lazy = val
              },
            }),
            this.lazy,
            {
              lazy: true,
            },
          ),
        ]
      },
    })
    render(h(component), root)

    const number = root.querySelector('.number')
    const trim = root.querySelector('.trim')
    const trimNumber = root.querySelector('.trim-number')
    const lazy = root.querySelector('.lazy')
    const data = root._vnode.component.data

    number.value = '+01.2'
    triggerEvent('input', number)
    await nextTick()
    expect(data.number).toEqual(1.2)

    trim.value = '    hello, world    '
    triggerEvent('input', trim)
    await nextTick()
    expect(data.trim).toEqual('hello, world')

    trimNumber.value = '    1    '
    triggerEvent('input', trimNumber)
    await nextTick()
    expect(data.trimNumber).toEqual(1)

    trimNumber.value = '    +01.2    '
    triggerEvent('input', trimNumber)
    await nextTick()
    expect(data.trimNumber).toEqual(1.2)

    lazy.value = 'foo'
    triggerEvent('change', lazy)
    await nextTick()
    expect(data.lazy).toEqual('foo')
  })

  it('should work with range', async () => {
    const component = defineComponent({
      data() {
        return { value: 25 }
      },
      render() {
        return [
          withVModel(
            h('input', {
              type: 'range',
              min: 1,
              max: 100,
              class: 'foo',
              'onUpdate:modelValue': setValue.bind(this),
            }),
            this.value,
            {
              number: true,
            },
          ),
          withVModel(
            h('input', {
              type: 'range',
              min: 1,
              max: 100,
              class: 'bar',
              'onUpdate:modelValue': setValue.bind(this),
            }),
            this.value,
            {
              lazy: true,
            },
          ),
        ]
      },
    })
    render(h(component), root)

    const foo = root.querySelector('.foo')
    const bar = root.querySelector('.bar')
    const data = root._vnode.component.data

    foo.value = 20
    triggerEvent('input', foo)
    await nextTick()
    expect(data.value).toEqual(20)

    foo.value = 200
    triggerEvent('input', foo)
    await nextTick()
    expect(data.value).toEqual(100)

    foo.value = -1
    triggerEvent('input', foo)
    await nextTick()
    expect(data.value).toEqual(1)

    bar.value = 30
    triggerEvent('change', bar)
    await nextTick()
    expect(data.value).toEqual('30')

    bar.value = 200
    triggerEvent('change', bar)
    await nextTick()
    expect(data.value).toEqual('100')

    bar.value = -1
    triggerEvent('change', bar)
    await nextTick()
    expect(data.value).toEqual('1')

    data.value = 60
    await nextTick()
    expect(foo.value).toEqual('60')
    expect(bar.value).toEqual('60')

    data.value = -1
    await nextTick()
    expect(foo.value).toEqual('1')
    expect(bar.value).toEqual('1')

    data.value = 200
    await nextTick()
    expect(foo.value).toEqual('100')
    expect(bar.value).toEqual('100')
  })

  it('should work with checkbox', async () => {
    const component = defineComponent({
      data() {
        return { value: null }
      },
      render() {
        return [
          withVModel(
            h('input', {
              type: 'checkbox',
              'onUpdate:modelValue': setValue.bind(this),
            }),
            this.value,
          ),
        ]
      },
    })
    render(h(component), root)

    const input = root.querySelector('input')
    const data = root._vnode.component.data

    input.checked = true
    triggerEvent('change', input)
    await nextTick()
    expect(data.value).toEqual(true)

    data.value = false
    await nextTick()
    expect(input.checked).toEqual(false)

    data.value = true
    await nextTick()
    expect(input.checked).toEqual(true)

    input.checked = false
    triggerEvent('change', input)
    await nextTick()
    expect(data.value).toEqual(false)
  })

  it('should work with checkbox and true-value/false-value', async () => {
    const component = defineComponent({
      data() {
        return { value: 'yes' }
      },
      render() {
        return [
          withVModel(
            h('input', {
              type: 'checkbox',
              'true-value': 'yes',
              'false-value': 'no',
              'onUpdate:modelValue': setValue.bind(this),
            }),
            this.value,
          ),
        ]
      },
    })
    render(h(component), root)

    const input = root.querySelector('input')
    const data = root._vnode.component.data

    // DOM checked state should respect initial true-value/false-value
    expect(input.checked).toEqual(true)

    input.checked = false
    triggerEvent('change', input)
    await nextTick()
    expect(data.value).toEqual('no')

    data.value = 'yes'
    await nextTick()
    expect(input.checked).toEqual(true)

    data.value = 'no'
    await nextTick()
    expect(input.checked).toEqual(false)

    input.checked = true
    triggerEvent('change', input)
    await nextTick()
    expect(data.value).toEqual('yes')
  })

  it('should work with checkbox and true-value/false-value with object values', async () => {
    const component = defineComponent({
      data() {
        return { value: null }
      },
      render() {
        return [
          withVModel(
            h('input', {
              type: 'checkbox',
              'true-value': { yes: 'yes' },
              'false-value': { no: 'no' },
              'onUpdate:modelValue': setValue.bind(this),
            }),
            this.value,
          ),
        ]
      },
    })
    render(h(component), root)

    const input = root.querySelector('input')
    const data = root._vnode.component.data

    input.checked = true
    triggerEvent('change', input)
    await nextTick()
    expect(data.value).toEqual({ yes: 'yes' })

    data.value = { no: 'no' }
    await nextTick()
    expect(input.checked).toEqual(false)

    data.value = { yes: 'yes' }
    await nextTick()
    expect(input.checked).toEqual(true)

    input.checked = false
    triggerEvent('change', input)
    await nextTick()
    expect(data.value).toEqual({ no: 'no' })
  })

  it(`should support array as a checkbox model`, async () => {
    const component = defineComponent({
      data() {
        return { value: [] }
      },
      render() {
        return [
          withVModel(
            h('input', {
              type: 'checkbox',
              class: 'foo',
              value: 'foo',
              'onUpdate:modelValue': setValue.bind(this),
            }),
            this.value,
          ),
          withVModel(
            h('input', {
              type: 'checkbox',
              class: 'bar',
              value: 'bar',
              'onUpdate:modelValue': setValue.bind(this),
            }),
            this.value,
          ),
        ]
      },
    })
    render(h(component), root)

    const foo = root.querySelector('.foo')
    const bar = root.querySelector('.bar')
    const data = root._vnode.component.data

    foo.checked = true
    triggerEvent('change', foo)
    await nextTick()
    expect(data.value).toMatchObject(['foo'])

    bar.checked = true
    triggerEvent('change', bar)
    await nextTick()
    expect(data.value).toMatchObject(['foo', 'bar'])

    bar.checked = false
    triggerEvent('change', bar)
    await nextTick()
    expect(data.value).toMatchObject(['foo'])

    foo.checked = false
    triggerEvent('change', foo)
    await nextTick()
    expect(data.value).toMatchObject([])

    data.value = ['foo']
    await nextTick()
    expect(bar.checked).toEqual(false)
    expect(foo.checked).toEqual(true)

    data.value = ['bar']
    await nextTick()
    expect(foo.checked).toEqual(false)
    expect(bar.checked).toEqual(true)

    data.value = []
    await nextTick()
    expect(foo.checked).toEqual(false)
    expect(bar.checked).toEqual(false)
  })

  it(`should support Set as a checkbox model`, async () => {
    const component = defineComponent({
      data() {
        return { value: new Set() }
      },
      render() {
        return [
          withVModel(
            h('input', {
              type: 'checkbox',
              class: 'foo',
              value: 'foo',
              'onUpdate:modelValue': setValue.bind(this),
            }),
            this.value,
          ),
          withVModel(
            h('input', {
              type: 'checkbox',
              class: 'bar',
              value: 'bar',
              'onUpdate:modelValue': setValue.bind(this),
            }),
            this.value,
          ),
        ]
      },
    })
    render(h(component), root)

    const foo = root.querySelector('.foo')
    const bar = root.querySelector('.bar')
    const data = root._vnode.component.data

    foo.checked = true
    triggerEvent('change', foo)
    await nextTick()
    expect(data.value).toMatchObject(new Set(['foo']))

    bar.checked = true
    triggerEvent('change', bar)
    await nextTick()
    expect(data.value).toMatchObject(new Set(['foo', 'bar']))

    bar.checked = false
    triggerEvent('change', bar)
    await nextTick()
    expect(data.value).toMatchObject(new Set(['foo']))

    foo.checked = false
    triggerEvent('change', foo)
    await nextTick()
    expect(data.value).toMatchObject(new Set())

    data.value = new Set(['foo'])
    await nextTick()
    expect(bar.checked).toEqual(false)
    expect(foo.checked).toEqual(true)

    data.value = new Set(['bar'])
    await nextTick()
    expect(foo.checked).toEqual(false)
    expect(bar.checked).toEqual(true)

    data.value = new Set()
    await nextTick()
    expect(foo.checked).toEqual(false)
    expect(bar.checked).toEqual(false)
  })

  it('should work with radio', async () => {
    const component = defineComponent({
      data() {
        return { value: null }
      },
      render() {
        return [
          withVModel(
            h('input', {
              type: 'radio',
              class: 'foo',
              value: 'foo',
              'onUpdate:modelValue': setValue.bind(this),
            }),
            this.value,
          ),
          withVModel(
            h('input', {
              type: 'radio',
              class: 'bar',
              value: 'bar',
              'onUpdate:modelValue': setValue.bind(this),
            }),
            this.value,
          ),
        ]
      },
    })
    render(h(component), root)

    const foo = root.querySelector('.foo')
    const bar = root.querySelector('.bar')
    const data = root._vnode.component.data

    foo.checked = true
    triggerEvent('change', foo)
    await nextTick()
    expect(data.value).toEqual('foo')

    bar.checked = true
    triggerEvent('change', bar)
    await nextTick()
    expect(data.value).toEqual('bar')

    data.value = null
    await nextTick()
    expect(foo.checked).toEqual(false)
    expect(bar.checked).toEqual(false)

    data.value = 'foo'
    await nextTick()
    expect(foo.checked).toEqual(true)
    expect(bar.checked).toEqual(false)

    data.value = 'bar'
    await nextTick()
    expect(foo.checked).toEqual(false)
    expect(bar.checked).toEqual(true)
  })

  it('should work with single select', async () => {
    const component = defineComponent({
      data() {
        return { value: null }
      },
      render() {
        return [
          withVModel(
            h(
              'select',
              {
                value: null,
                'onUpdate:modelValue': setValue.bind(this),
              },
              [h('option', { value: 'foo' }), h('option', { value: 'bar' })],
            ),
            this.value,
          ),
        ]
      },
    })
    render(h(component), root)

    const input = root.querySelector('select')
    const foo = root.querySelector('option[value=foo]')
    const bar = root.querySelector('option[value=bar]')
    const data = root._vnode.component.data

    foo.selected = true
    triggerEvent('change', input)
    await nextTick()
    expect(data.value).toEqual('foo')

    foo.selected = false
    bar.selected = true
    triggerEvent('change', input)
    await nextTick()
    expect(data.value).toEqual('bar')

    foo.selected = false
    bar.selected = false
    data.value = 'foo'
    await nextTick()
    expect(input.value).toEqual('foo')
    expect(foo.selected).toEqual(true)
    expect(bar.selected).toEqual(false)

    foo.selected = true
    bar.selected = false
    data.value = 'bar'
    await nextTick()
    expect(input.value).toEqual('bar')
    expect(foo.selected).toEqual(false)
    expect(bar.selected).toEqual(true)
  })

  it('multiple select (model is Array)', async () => {
    const component = defineComponent({
      data() {
        return { value: [] }
      },
      render() {
        return [
          withVModel(
            h(
              'select',
              {
                value: null,
                multiple: true,
                'onUpdate:modelValue': setValue.bind(this),
              },
              [h('option', { value: 'foo' }), h('option', { value: 'bar' })],
            ),
            this.value,
          ),
        ]
      },
    })
    render(h(component), root)

    const input = root.querySelector('select')
    const foo = root.querySelector('option[value=foo]')
    const bar = root.querySelector('option[value=bar]')
    const data = root._vnode.component.data

    foo.selected = true
    triggerEvent('change', input)
    await nextTick()
    expect(data.value).toMatchObject(['foo'])

    foo.selected = false
    bar.selected = true
    triggerEvent('change', input)
    await nextTick()
    expect(data.value).toMatchObject(['bar'])

    foo.selected = true
    bar.selected = true
    triggerEvent('change', input)
    await nextTick()
    expect(data.value).toMatchObject(['foo', 'bar'])

    foo.selected = false
    bar.selected = false
    data.value = ['foo']
    await nextTick()
    expect(input.value).toEqual('foo')
    expect(foo.selected).toEqual(true)
    expect(bar.selected).toEqual(false)

    foo.selected = false
    bar.selected = false
    data.value = ['foo', 'bar']
    await nextTick()
    expect(foo.selected).toEqual(true)
    expect(bar.selected).toEqual(true)
  })

  it('v-model.number should work with select tag', async () => {
    const component = defineComponent({
      data() {
        return { value: null }
      },
      render() {
        return [
          withVModel(
            h(
              'select',
              {
                value: null,
                'onUpdate:modelValue': setValue.bind(this),
              },
              [h('option', { value: '1' }), h('option', { value: '2' })],
            ),
            this.value,
            {
              number: true,
            },
          ),
        ]
      },
    })
    render(h(component), root)

    const input = root.querySelector('select')
    const one = root.querySelector('option[value="1"]')
    const data = root._vnode.component.data

    one.selected = true
    triggerEvent('change', input)
    await nextTick()
    expect(typeof data.value).toEqual('number')
    expect(data.value).toEqual(1)
  })

  it('v-model.number should work with multiple select', async () => {
    const component = defineComponent({
      data() {
        return { value: [] }
      },
      render() {
        return [
          withVModel(
            h(
              'select',
              {
                value: null,
                multiple: true,
                'onUpdate:modelValue': setValue.bind(this),
              },
              [h('option', { value: '1' }), h('option', { value: '2' })],
            ),
            this.value,
            {
              number: true,
            },
          ),
        ]
      },
    })
    render(h(component), root)

    const input = root.querySelector('select')
    const one = root.querySelector('option[value="1"]')
    const two = root.querySelector('option[value="2"]')
    const data = root._vnode.component.data

    one.selected = true
    two.selected = false
    triggerEvent('change', input)
    await nextTick()
    expect(data.value).toMatchObject([1])

    one.selected = false
    two.selected = true
    triggerEvent('change', input)
    await nextTick()
    expect(data.value).toMatchObject([2])

    one.selected = true
    two.selected = true
    triggerEvent('change', input)
    await nextTick()
    expect(data.value).toMatchObject([1, 2])

    one.selected = false
    two.selected = false
    data.value = [1]
    await nextTick()
    expect(one.selected).toEqual(true)
    expect(two.selected).toEqual(false)

    one.selected = false
    two.selected = false
    data.value = [1, 2]
    await nextTick()
    expect(one.selected).toEqual(true)
    expect(two.selected).toEqual(true)
  })

  it('multiple select (model is Array, option value is object)', async () => {
    const fooValue = { foo: 1 }
    const barValue = { bar: 1 }

    const component = defineComponent({
      data() {
        return { value: [] }
      },
      render() {
        return [
          withVModel(
            h(
              'select',
              {
                value: null,
                multiple: true,
                'onUpdate:modelValue': setValue.bind(this),
              },
              [
                h('option', { value: fooValue }),
                h('option', { value: barValue }),
              ],
            ),
            this.value,
          ),
        ]
      },
    })
    render(h(component), root)

    await nextTick()

    const input = root.querySelector('select')
    const [foo, bar] = root.querySelectorAll('option')
    const data = root._vnode.component.data

    foo.selected = true
    triggerEvent('change', input)
    await nextTick()
    expect(data.value).toMatchObject([fooValue])

    foo.selected = false
    bar.selected = true
    triggerEvent('change', input)
    await nextTick()
    expect(data.value).toMatchObject([barValue])

    foo.selected = true
    bar.selected = true
    triggerEvent('change', input)
    await nextTick()
    expect(data.value).toMatchObject([fooValue, barValue])

    // reset
    foo.selected = false
    bar.selected = false
    triggerEvent('change', input)
    await nextTick()
    expect(data.value).toMatchObject([])

    data.value = [fooValue, barValue]
    await nextTick()
    expect(foo.selected).toEqual(true)
    expect(bar.selected).toEqual(true)

    // reset
    foo.selected = false
    bar.selected = false
    triggerEvent('change', input)
    await nextTick()
    expect(data.value).toMatchObject([])

    data.value = [{ foo: 1 }, { bar: 1 }]
    await nextTick()
    // looseEqual
    expect(foo.selected).toEqual(true)
    expect(bar.selected).toEqual(true)
  })

  it('multiple select (model is Set)', async () => {
    const component = defineComponent({
      data() {
        return { value: new Set() }
      },
      render() {
        return [
          withVModel(
            h(
              'select',
              {
                value: null,
                multiple: true,
                'onUpdate:modelValue': setValue.bind(this),
              },
              [h('option', { value: 'foo' }), h('option', { value: 'bar' })],
            ),
            this.value,
          ),
        ]
      },
    })
    render(h(component), root)

    const input = root.querySelector('select')
    const foo = root.querySelector('option[value=foo]')
    const bar = root.querySelector('option[value=bar]')
    const data = root._vnode.component.data

    foo.selected = true
    triggerEvent('change', input)
    await nextTick()
    expect(data.value).toBeInstanceOf(Set)
    expect(data.value).toMatchObject(new Set(['foo']))

    foo.selected = false
    bar.selected = true
    triggerEvent('change', input)
    await nextTick()
    expect(data.value).toBeInstanceOf(Set)
    expect(data.value).toMatchObject(new Set(['bar']))

    foo.selected = true
    bar.selected = true
    triggerEvent('change', input)
    await nextTick()
    expect(data.value).toBeInstanceOf(Set)
    expect(data.value).toMatchObject(new Set(['foo', 'bar']))

    foo.selected = false
    bar.selected = false
    data.value = new Set(['foo'])
    await nextTick()
    expect(input.value).toEqual('foo')
    expect(foo.selected).toEqual(true)
    expect(bar.selected).toEqual(false)

    foo.selected = false
    bar.selected = false
    data.value = new Set(['foo', 'bar'])
    await nextTick()
    expect(foo.selected).toEqual(true)
    expect(bar.selected).toEqual(true)
  })

  it('multiple select (model is Set, option value is object)', async () => {
    const fooValue = { foo: 1 }
    const barValue = { bar: 1 }

    const component = defineComponent({
      data() {
        return { value: new Set() }
      },
      render() {
        return [
          withVModel(
            h(
              'select',
              {
                value: null,
                multiple: true,
                'onUpdate:modelValue': setValue.bind(this),
              },
              [
                h('option', { value: fooValue }),
                h('option', { value: barValue }),
              ],
            ),
            this.value,
          ),
        ]
      },
    })
    render(h(component), root)

    await nextTick()

    const input = root.querySelector('select')
    const [foo, bar] = root.querySelectorAll('option')
    const data = root._vnode.component.data

    foo.selected = true
    triggerEvent('change', input)
    await nextTick()
    expect(data.value).toMatchObject(new Set([fooValue]))

    foo.selected = false
    bar.selected = true
    triggerEvent('change', input)
    await nextTick()
    expect(data.value).toMatchObject(new Set([barValue]))

    foo.selected = true
    bar.selected = true
    triggerEvent('change', input)
    await nextTick()
    expect(data.value).toMatchObject(new Set([fooValue, barValue]))

    foo.selected = false
    bar.selected = false
    data.value = new Set([fooValue, barValue])
    await nextTick()
    expect(foo.selected).toEqual(true)
    expect(bar.selected).toEqual(true)

    foo.selected = false
    bar.selected = false
    data.value = new Set([{ foo: 1 }, { bar: 1 }])
    await nextTick()
    // without looseEqual, here is different from Array
    expect(foo.selected).toEqual(false)
    expect(bar.selected).toEqual(false)
  })

  it('should work with composition session', async () => {
    const component = defineComponent({
      data() {
        return { value: '' }
      },
      render() {
        return [
          withVModel(
            h('input', {
              'onUpdate:modelValue': setValue.bind(this),
            }),
            this.value,
          ),
        ]
      },
    })
    render(h(component), root)

    const input = root.querySelector('input')!
    const data = root._vnode.component.data
    expect(input.value).toEqual('')

    //developer.mozilla.org/en-US/docs/Web/API/Element/compositionstart_event
    //compositionstart event could be fired after a user starts entering a Chinese character using a Pinyin IME
    input.value = '使用拼音'
    triggerEvent('compositionstart', input)
    await nextTick()
    expect(data.value).toEqual('')

    // input event has no effect during composition session
    input.value = '使用拼音输入'
    triggerEvent('input', input)
    await nextTick()
    expect(data.value).toEqual('')

    // After compositionend event being fired, an input event will be automatically trigger
    triggerEvent('compositionend', input)
    await nextTick()
    expect(data.value).toEqual('使用拼音输入')
  })

<<<<<<< HEAD
  // #10503
  test('equal value with a leading 0 should trigger update.', async () => {
    const setNum = function (this: any, value: any) {
      this.num = value
    }
    const component = defineComponent({
      data() {
        return { num: 0 }
=======
  it('multiple select (model is number, option value is string)', async () => {
    const component = defineComponent({
      data() {
        return {
          value: [1, 2],
        }
>>>>>>> 5a962670
      },
      render() {
        return [
          withVModel(
<<<<<<< HEAD
            h('input', {
              id: 'input_num1',
              type: 'number',
              'onUpdate:modelValue': setNum.bind(this),
            }),
            this.num,
          ),
        ]
      },
    })

    render(h(component), root)
    const data = root._vnode.component.data

    const inputNum1 = root.querySelector('#input_num1')!
    expect(inputNum1.value).toBe('0')

    inputNum1.value = '01'
    triggerEvent('input', inputNum1)
    await nextTick()
    expect(data.num).toBe(1)

    expect(inputNum1.value).toBe('1')
=======
            h(
              'select',
              {
                multiple: true,
                'onUpdate:modelValue': setValue.bind(this),
              },
              [h('option', { value: '1' }), h('option', { value: '2' })],
            ),
            this.value,
          ),
        ]
      },
    })
    render(h(component), root)

    await nextTick()
    const [foo, bar] = root.querySelectorAll('option')

    expect(foo.selected).toEqual(true)
    expect(bar.selected).toEqual(true)
>>>>>>> 5a962670
  })
})<|MERGE_RESOLUTION|>--- conflicted
+++ resolved
@@ -1237,53 +1237,17 @@
     await nextTick()
     expect(data.value).toEqual('使用拼音输入')
   })
-
-<<<<<<< HEAD
-  // #10503
-  test('equal value with a leading 0 should trigger update.', async () => {
-    const setNum = function (this: any, value: any) {
-      this.num = value
-    }
-    const component = defineComponent({
-      data() {
-        return { num: 0 }
-=======
+  
   it('multiple select (model is number, option value is string)', async () => {
     const component = defineComponent({
       data() {
         return {
           value: [1, 2],
         }
->>>>>>> 5a962670
-      },
-      render() {
-        return [
-          withVModel(
-<<<<<<< HEAD
-            h('input', {
-              id: 'input_num1',
-              type: 'number',
-              'onUpdate:modelValue': setNum.bind(this),
-            }),
-            this.num,
-          ),
-        ]
-      },
-    })
-
-    render(h(component), root)
-    const data = root._vnode.component.data
-
-    const inputNum1 = root.querySelector('#input_num1')!
-    expect(inputNum1.value).toBe('0')
-
-    inputNum1.value = '01'
-    triggerEvent('input', inputNum1)
-    await nextTick()
-    expect(data.num).toBe(1)
-
-    expect(inputNum1.value).toBe('1')
-=======
+      },
+      render() {
+        return [
+          withVModel(
             h(
               'select',
               {
@@ -1304,6 +1268,42 @@
 
     expect(foo.selected).toEqual(true)
     expect(bar.selected).toEqual(true)
->>>>>>> 5a962670
+  })
+
+  // #10503
+  test('equal value with a leading 0 should trigger update.', async () => {
+    const setNum = function (this: any, value: any) {
+      this.num = value
+    }
+    const component = defineComponent({
+      data() {
+        return { num: 0 }
+      },
+      render() {
+        return [
+          withVModel(
+            h('input', {
+              id: 'input_num1',
+              type: 'number',
+              'onUpdate:modelValue': setNum.bind(this),
+            }),
+            this.num,
+          ),
+        ]
+      },
+    })
+
+    render(h(component), root)
+    const data = root._vnode.component.data
+
+    const inputNum1 = root.querySelector('#input_num1')!
+    expect(inputNum1.value).toBe('0')
+
+    inputNum1.value = '01'
+    triggerEvent('input', inputNum1)
+    await nextTick()
+    expect(data.num).toBe(1)
+
+    expect(inputNum1.value).toBe('1')
   })
 })